# Copyright 2022 Foundry
#
# Licensed under the Apache License, Version 2.0 (the "Apache License")
# with the following modification; you may not use this file except in
# compliance with the Apache License and the following modification to it:
# Section 6. Trademarks. is deleted and replaced with:
#
# 6. Trademarks. This License does not grant permission to use the trade
#    names, trademarks, service marks, or product names of the Licensor
#    and its affiliates, except as required to comply with Section 4(c) of
#    the License and to reproduce the content of the NOTICE file.
#
# You may obtain a copy of the Apache License at
#
#     http:#www.apache.org/licenses/LICENSE-2.0
#
# Unless required by applicable law or agreed to in writing, software
# distributed under the Apache License with the above modification is
# distributed on an "AS IS" BASIS, WITHOUT WARRANTIES OR CONDITIONS OF ANY
# KIND, either express or implied. See the Apache License for the specific
# language governing permissions and limitations under the Apache License.

import datetime
import os

import mari
from pxr import Sdf, Usd, UsdShade, Tf, UsdGeom

USD_SHADER_EXPORT_FUNCTIONS = {}
MARI_TO_USD_SHADER_MAPPING = {}
USD_MATERIAL_TERMINALS = {}
USD_FUNCTION_CALLBACKS = {}

CALLBACK_NAME_SETTINGS_WIDGET = "SettingsWidget"
CALLBACK_NAME_SETUP_EXPORT_ITEM = "SetupExportItem"
CALLBACK_NAME_EXPORT_EXPORT_ITEM = "ExportExportItem"

class UsdShadeExportError(Exception):
    """Custom Exception for known errors hit when exporting to UsdShade
    """

    def __init__(self, title, message, details=None):
        super(UsdShadeExportError, self).__init__()

        self.title = title
        self.message = message
        self.details = details

    def __repr__(self):
        return "UsdShadeExportError({0}:{1})".format(self.title, self.message)

    def __str__(self):
        return "{0}:{1}".format(self.title, self.message)


class UsdShaderSource(object):
    """Container class for all Mari Entity instances required to author a UsdShade network for a
    specific render target context.
    """
    def __init__(self, source_shader):
        super(UsdShaderSource, self).__init__()

        self._source_shader = source_shader
        self._export_items = {}
        self._uv_set_name = "st"

    def to_dict(self):
        """ Returns the contents of the class instance as a dictionary.

        Returns:
            dict: Dictionary representation of data
        """
        usd_shader_source_data = {
            "source_shader": self._source_shader,
            "export_items": {},
        }
        for shader_input_name, export_item in self._export_items.items():
            usd_shader_source_data["export_items"][shader_input_name] = export_item

        return usd_shader_source_data

    @classmethod
    def from_dict(cls, usd_shader_source_data):
        """Generates a UsdShaderSource instance from the given data dictionary.

        The dictionary needs to match the following structure::
            {
                "source_shader": mari.Shader instance
                "export_items": { # Dict of stream name keys and mari.ExportItem instance values
                    "BaseColor": mari.ExportItem instance,
                },
            }

        Args:
            usd_shader_source_data (dict) : UsdShaderSource data dictionary

        Returns:
            UsdShaderSource: New UsdShaderSource instance
        """
        if "source_shader" not in usd_shader_source_data:
            raise ValueError("source_shader key not in usd_shader_source_data")
        usd_shader_source = cls(usd_shader_source_data["source_shader"])
        for shader_input_name, export_item in usd_shader_source_data.get("export_items", {}).items():
            usd_shader_source.setInputExportItem(shader_input_name, export_item)

        return usd_shader_source

    def shaderModel(self):
        """Convenience function to return Shader Model of source Shader

        Returns:
            mari.ShaderModel: Shader Model of source Shader
        """
        return self._source_shader.shaderModel()

    def sourceShader(self):
        """ Returns the contained source shader.

        Returns:
            mari.Shader: Source shader
        """
        return self._source_shader

    def setInputExportItem(self, shader_input_name, export_item):
        """ Sets the export item for the specified shader input.

        Args:
            shader_input_name (str): Shader input name.
            export_item (mari.ExportItem): Export Item

        Raises:
            ValueError: When the shader input name is not from the associated shader model
        """
        if shader_input_name not in self.shaderModel().inputNames():
            raise ValueError(
                "Given input name ({0}) is not a member of the represented shader's model ({1})".format(
                    shader_input_name,
                    self.shaderModel().id()
                )
            )
        self._export_items[shader_input_name] = export_item

    def getInputExportItem(self, shader_input_name):
        """ Returns the export item for the specified shader input.

        Args:
            shader_input_name (str): Shader input name.

        Returns:
            mari.ExportItem: Export Item source
        """
        return self._export_items.get(shader_input_name)

    def uvSetName(self):
        """ Returns the UV set name.

        Returns:
            str. UV set name
        """
        return self._uv_set_name

    def setUvSetName(self, uv_set_name):
        """ Sets the container's UV set name.

        Args:
            uv_set_name (str): Material binding locations
        """
        self._uv_set_name = uv_set_name


class UsdMaterialSource(object):
    """Container class for all Mari Entity instances required to author a UsdShade Look
    """
    def __init__(self, name):
        super(UsdMaterialSource, self).__init__()

        self._name = name
        self._shader_sources = {}
        self._binding_locations = []
        self._selection_groups = []

    def to_dict(self):
        """ Returns the contents of the class instance as a dictionary.

        Returns:
            dict: Dictionary representation of data
        """
        usd_material_source_data = {
            "name": self._name,
            "shader_sources": {},
            "binding_locations": list(self._binding_locations),
            "selection_groups": list(self._selection_groups),
        }
        for mari_shader_type_name, usd_shader_source in self._shader_sources.items():
            usd_material_source_data["shader_sources"][mari_shader_type_name] = usd_shader_source.to_dict()

        return usd_material_source_data

    @classmethod
    def from_dict(cls, usd_material_source_data):
        """Generates a UsdMaterialSource instance from the given data dictionary.

        The dictionary needs to match the following structure::
            {
                "name": str # Name of USD Material
                "binding_locations": list # Mesh locations to apply material bindings
                "selection_groups": list # UUID strings of selection groups
                "shader_sources": { # Dict of Mari shader type keys and UsdShaderSource dict values
                    "UsdPreviewSurface": {
                        "source_shader": mari.Shader instance
                        "export_items": { # Dict of stream name keys and mari.ExportItem instance values
                            "BaseColor": mari.ExportItem instance,
                        },
                    }
                },
            }

        Args:
            usd_material_source_data (dict) : UsdMaterialSource data dictionary

        Returns:
            UsdMaterialSource: New UsdMaterialSource instance
        """
        if "name" not in usd_material_source_data:
            raise ValueError("name key not in usd_material_source_data")
        usd_material_source = cls(usd_material_source_data["name"])
        usd_material_source.setBindingLocations(usd_material_source_data.get("binding_locations", []))
        usd_material_source.setSelectionGroups(usd_material_source_data.get("selection_groups", []))
        for mari_shader_type_name, shader_source_data in usd_material_source_data.get("shader_sources", {}).items():
            usd_material_source.setShaderSource(mari_shader_type_name, UsdShaderSource.from_dict(shader_source_data))

        return usd_material_source

    def name(self):
        """ Returns name of Usd Material

        Returns:
            str. Name of Usd Material
        """
        return self._name

    def shaderSource(self, mari_shader_type_name):
        """ Returns the source Mari Shader of the specified shader type.
        Args:
            mari_shader_type_name (str): Mari Shader type name.

        Returns:
            UsdShaderSource: Mari shader source container
        """
        return self._shader_sources.get(mari_shader_type_name)

    def setShaderSource(self, mari_shader_type_name, shader_source):
        """ Populates the given shader source container into the specified shader type

        Args:
            mari_shader_type_name (str): Mari Shader type name.
            shader_source (UsdShaderSource): Shader source container
        """
        if not isinstance(shader_source, UsdShaderSource):
            raise ValueError(
                "Only UsdShaderSource instances can be set as the shader source of a UsdMaterialSource instance. "
                "Instance of %s given instead." % type(shader_source)
            )
        self._shader_sources[mari_shader_type_name] = shader_source

    def shaderSourceList(self):
        """ Returns the list of contained Usd Shader source containers

        Returns:
            list of UsdShaderSource: Usd Shader source containers
        """
        return list(self._shader_sources.values())

    def bindingLocations(self):
        """ Returns the material binding locations

        Returns:
            list of str. Material binding locations
        """
        return self._binding_locations

    def setBindingLocations(self, binding_locations):
        """ Sets the container's material binding locations.

        Args:
            binding_locations (list of str): Material binding locations
        """
        self._binding_locations = binding_locations

    def selectionGroups(self):
        """ Returns the UUID strings of selection groups.

        Returns:
            list of str. UUI strings of selection groups.
        """
        return self._selection_groups

    def setSelectionGroups(self, selection_groups):
        """ Sets the UUID strings of selection groups.

        Args:
            selection_groups (list of str): UUID strings of selection groups.
        """
        self._selection_groups = selection_groups


class UsdExportParameters(object):
    """Container class for all parameters necessary for exporting Mari project data to UsdShade Looks.
    """

    def __init__(self):
        super(UsdExportParameters, self).__init__()

        self._export_root_path = ""
        self._lookfile_target_filename = "Lookfile.usda"
        self._assembly_target_filename = ""
        self._payload_source_path = ""
        self._stage_root_path = "/root"
        self._export_overrides = {}

    def setExportRootPath(self, export_root_path):
        """ Sets the export root path location

        Args:
            export_root_path (str): Export root path

        Returns:
            bool. Export root path has changed

        Raises:
            UsdShadeExportError: When the specified path does not exist.
        """
        if not os.path.exists(export_root_path):
            raise UsdShadeExportError(
                "Export Root Path Does Not Exist",
                "The specified export root path does not exist:\n\n    {0}".format(export_root_path)
            )
        if export_root_path != self._export_root_path:
            self._export_root_path = export_root_path
            return True
        return False

    def exportRootPath(self):
        """ Returns the set export root path

        Returns:
            str. Export root path
        """
        return os.path.normpath(self._export_root_path)

    def setExportOverrides(self, export_overrides):
        """ Sets the export overrides mapping for mari.exports.exportTextures()

        Args:
            export_overrides (dict): The map of export settings

        Returns:
            bool. Export override map has changed
        """

        if export_overrides != self._export_overrides:
            self._export_overrides = export_overrides
            return True
        return False

    def exportOverrides(self):
        """ Returns the map of export overrides

        Returns:
            dict. Export overrides
        """
        return self._export_overrides

    def setLookfileTargetFilename(self, lookfile_target_filename):
        """ Sets the filename for the Lookfile export target

        Args:
            lookfile_target_filename (str): Lookfile target filename

        Returns:
            bool. Lookfile export target path has changed

        Raises:
            UsdShadeExportError: Target path does not exist
        """
        # Is target just a filename
        if os.path.basename(lookfile_target_filename) == lookfile_target_filename:
            if not self._export_root_path:
                raise UsdShadeExportError(
                    "Export Root Path Undefined",
                    "The export root path has not yet been defined"
                )
            lookfile_target_filename = os.path.normpath(os.path.join(self._export_root_path, lookfile_target_filename))

        # Ensure directory exists
        if not os.path.exists(os.path.dirname(lookfile_target_filename)):
            raise UsdShadeExportError(
                "Target Directory does not Exist",
                "{0}\n\n    {1} does not exist".format(
                    "The given directory for the Lookfile file to be written to does not exist.",
                    os.path.dirname(lookfile_target_filename)
                )
            )
        if self._lookfile_target_filename != lookfile_target_filename:
            self._lookfile_target_filename = lookfile_target_filename
            return True
        else:
            return False

    def lookfileTargetFilename(self):
        """ Returns the set Lookfile target filename

        Returns:
            str. Lookfile target filename
        """
        return self._lookfile_target_filename

    def lookfileTargetPath(self):
        """ Returns the set Lookfile target path

        Returns:
            str. Lookfile target path
        """
        if os.path.isabs(self._lookfile_target_filename):
            looks_path = self._lookfile_target_filename
        else:
            looks_path = os.path.join(self._export_root_path, self._lookfile_target_filename)
        return os.path.normpath(looks_path)

    def setAssemblyTargetFilename(self, assembly_target_filename):
        """ Sets the filename for the Assembly export target

        Args:
            assembly_target_filename (str): Assembly target filename

        Returns:
            bool. Assembly export target path has changed

        Raises:
            UsdShadeExportError: Target path does not exist
        """
        # Is target just a filename
        if os.path.basename(assembly_target_filename) == assembly_target_filename:
            if not self._export_root_path:
                raise UsdShadeExportError(
                    "Export Root Path Undefined",
                    "The export root path has not yet been defined"
                )
            assembly_target_filename = os.path.normpath(os.path.join(self._export_root_path, assembly_target_filename))

        if not os.path.exists(os.path.dirname(assembly_target_filename)):
            raise UsdShadeExportError(
                "Target Directory does not Exist",
                "{0}\n\n    {1} does not exist".format(
                    "The given directory for the assembly file to be written to does not exist.",
                    os.path.dirname(assembly_target_filename)
                )
            )
        if self._assembly_target_filename != assembly_target_filename:
            self._assembly_target_filename = assembly_target_filename
            return True
        else:
            return False

    def assemblyTargetFilename(self):
        """ Returns the set Assembly target filename

        Returns:
            str. Assembly target filename
        """
        return self._assembly_target_filename

    def assemblyTargetPath(self):
        """ Returns the set Assembly target path

        Returns:
            str. Assembly target path

        Raises:
            ValueError. When assembly target filename is not set
        """
        if not self._assembly_target_filename:
            raise ValueError("Cannot resolve absolute path for assembly target as filename is empty")
        if os.path.isabs(self._assembly_target_filename):
            assembly_path = self._assembly_target_filename
        else:
            assembly_path = os.path.join(self._export_root_path, self._assembly_target_filename)
        return os.path.normpath(assembly_path)

    def setPayloadSourcePath(self, payload_source_path):
        """ Sets the path of the payload file

        Args:
            payload_source_path (str): Payload source path

        Returns:
            bool. Assembly export target path has changed

        Raises:
            UsdShadeExportError: Target path does not exist
        """
        if not os.path.isabs(payload_source_path):
            if not self._export_root_path:
                raise UsdShadeExportError(
                    "Export Root Path Undefined",
                    "The export root path has not yet been defined"
                )
            payload_source_path = os.path.normpath(os.path.join(self._export_root_path, payload_source_path))
        if not os.path.exists(payload_source_path):
            raise UsdShadeExportError(
                "Payload File does not Exist",
                "{0}\n\n    {1} does not exist".format(
                    "The given payload USD file does not exist.",
                    payload_source_path
                )
            )
        if self._payload_source_path != payload_source_path:
            self._payload_source_path = payload_source_path
            return True
        else:
            return False

    def payloadSourcePath(self):
        """ Returns the set payload source path

        Returns:
            str. Payload source path
        """
        return self._payload_source_path

    def setStageRootPath(self, stage_root_path):
        """ Validates and sets the root path of the Stage to be created

        Args:
            stage_root_path (str): Stage root path

        Returns:
            bool. Stage root path has changed

        Raises:
            UsdShadeExportError: Various reasons for the root path to be invalid
        """
        if not stage_root_path:
                raise UsdShadeExportError(
                    "Empty Root Name",
                    "No root name has been specified for the exporting USD stage."
                )
        if not stage_root_path.startswith("/"):
                raise UsdShadeExportError(
                    "Invalid Root Name",
                    "The given path is not absolute.\nPlease ensure it starts with a '/'"
                )
        if stage_root_path.endswith("/"):
                raise UsdShadeExportError(
                    "Invalid Root Name",
                    "The given root path has a trailing `/`"
                )
        if self._stage_root_path != stage_root_path:
            self._stage_root_path = stage_root_path
            return True
        else:
            return False

    def stageRootPath(self):
        """ Returns the set stage root path name

        Returns:
            str. Stage root path name
        """
        return self._stage_root_path

    def stageSdfRootPath(self):
        """ Returns the set payload source path

        Returns:
            Sdf.Path. Stage root path
        """
        return Sdf.Path(self._stage_root_path)


def registerRendererExportPlugin(mari_shader_type_name, usd_shader_id, shader_input_export_func,
    material_terminal_name, material_surface_context, function_callbacks=None
):
    """Registers mappings for renderer specific UsdShade export functions.
    The callback function for exporting a shader input will be called with the following arguments:

        Usd.Stage: Stage to write to
        Usd.Shader: Shader to connect to
        UsdExportParameters: Container for export parameters
        UsdShaderSource: Container for source Shader and Export Items to export

    Args:
        mari_shader_type_name (str): Mari shader type name
        usd_shader_id (str): Shader ID of Usd shader
        shader_input_export_func (function): Callback function to write UsdShade data
        material_terminal_name (str): Name of material terminal
        material_surface_context (str): Name of surface output context
        function_callbacks (dict{str: function}): Optional function table
        
    Callback Functions:
        A named function table in the format of a dictionary ({name: function}) for shader specific functionality
        Not all functions must be present
        Names:
            CALLBACK_NAME_SETTINGS_WIDGET: Return a QWidget to display in the settings dialog. Takes no parameters
            CALLBACK_NAME_SETUP_EXPORT_ITEM: Called just after an export item is created. Takes one parameter of type mari.ExportItem
            CALLBACK_NAME_EXPORT_EXPORT_ITEM: Called just before an export item is exported. Takes one parameter of type mari.ExportItem
    """
    MARI_TO_USD_SHADER_MAPPING[mari_shader_type_name] = usd_shader_id
    if type(shader_input_export_func).__name__ != "function":
        raise ValueError("No shader input export callback function specified for registerRendererExportPlugin")
    USD_SHADER_EXPORT_FUNCTIONS[mari_shader_type_name] = shader_input_export_func
    USD_MATERIAL_TERMINALS[mari_shader_type_name] = (material_surface_context, Tf.MakeValidIdentifier(material_terminal_name))
    
    if function_callbacks is None:
        pass
    elif isinstance(function_callbacks, dict):
        for callback_name in function_callbacks:
            callback_func = function_callbacks[callback_name]
            if callback_func is not None and type(callback_func).__name__ != "function":
                raise ValueError("Supplied value for callback '%s' is not a function." % callback_name)
        
        USD_FUNCTION_CALLBACKS[mari_shader_type_name] = function_callbacks
    else:
        raise ValueError("Function callbacks must be a dictionary")

def shaderIDsWithFunctionCallbacks(callback_name=None):
    if callback_name is None:
        return USD_FUNCTION_CALLBACKS.keys()

    shader_ids = []
    for mari_shader_model_id in USD_FUNCTION_CALLBACKS.keys():
        if USD_FUNCTION_CALLBACKS[mari_shader_model_id].get(callback_name, None) is not None:
            shader_ids.append(mari_shader_model_id)

    return shader_ids

def functionCallbacksForShader(mari_shader_model_id):
    return USD_FUNCTION_CALLBACKS.get(mari_shader_model_id, {})

def functionCallbackForShader(mari_shader_model_id, callback_name):
    return USD_FUNCTION_CALLBACKS.get(mari_shader_model_id, {}).get(callback_name, None)

def _sanitize(location_path):
    return location_path.replace(" ", "_")


def _debuglog(message):
    """Wrap message in a USD Export specific log message"""
    mari.app.log("USD Export: %s" % message)


def _create_new_stage(file_path, root_prim_name):
    _debuglog("Creating Stage at %s" % file_path)
    stage = Usd.Stage.CreateNew(file_path)
    now = datetime.datetime.now()
    stage.SetMetadata(
        "comment",
        "Generated by Mari on {}".format(now.strftime("%d/%b/%Y %H:%M:%S"))
    )
    root_prim = stage.DefinePrim(root_prim_name)
    stage.SetDefaultPrim(root_prim)
    return stage


def hasExportItemBeenExported(export_item, export_root_path):
    """Checks whether any of the export item files have been exported to the specified export path.

    Args:
        export_item (mari.ExportItem): Export Item to inspect
        export_root_path (str): Path to export items to

    Returns:
        bool: Result of check
    """
    for export_path in export_item.resolveExportFilePaths(export_root_path):
        if os.path.exists(export_path):
            return True

    return False


def getNodeOutputNameConnectedToNodeInputPort(src_node, dst_target_node, dst_target_port_name):
    """Returns the output port name that is connecting the source node to the destination node and
    input port.

    Args:
        src_node (mari.Node): Source node
        dst_target_node (mari.Node): Destination node
        dst_target_port_name (str): Name of destination node's input port

    Returns:
        str: Name of output port
    """
    for output_port_name in src_node.outputPortNames():
        for target_node, target_port_name in src_node.outputNodes(output_port_name):
            if target_node == dst_target_node and target_port_name == dst_target_port_name:
                return output_port_name
    raise ValueError(
        "Node %s has no connection to destination node port %s.%s" % (
            src_node.name(),
            dst_target_node.name(),
            dst_target_port_name
        )
    )


def getExportItemForShaderInput(mari_shader, shader_model_input):
    """Returns the Export Item for the specified Mari shader and input if one can be found
    directly connected to the Shader

    Args:
        mari_shader (mari.Shader): Shader to walk upstream from
        shader_model_input (mari.ShaderModelInput): Input to walk from

    Returns:
        mari.ExportItem: Matching export item for the Shader Input
    """
    mari_shader_node = mari_shader.shaderNode()
    mari_geo_entity = mari_shader_node.parentNodeGraph().parentGeoEntity()
    shader_input_name = shader_model_input.name()
    shader_input_node, shader_input_node_output_port = mari_shader_node.inputConnection(shader_input_name)
    if shader_input_node is None:
        return

    if isinstance(shader_input_node, mari.GroupNode):
        output_node = shader_input_node.groupOutputNode(shader_input_node_output_port)
        if output_node:
            shader_input_node = output_node.inputNode("Input")
        else:
            shader_input_node = None

    if isinstance(shader_input_node, (mari.ChannelNode, mari.BakePointNode)):
        for export_item in mari.exports.exportItemList(mari_geo_entity):
            if export_item.sourceNode() == shader_input_node:
                return export_item


def getInputExportItems(mari_shader):
    """Yields a tuple of the shader model input and source image set based input node of the
    specified Mari shader.

    Args:
        mari_shader (mari.Shader): Shader to extract source nodes from
    Returns:
        (mari.ShaderModelInput, mari.Node): Shader model input and source image set based node pair
    """
    mari_shader_model = mari_shader.shaderModel()
    for shader_model_input in list(mari_shader_model.inputs().values()):
        export_item = getExportItemForShaderInput(mari_shader, shader_model_input)
        if export_item and export_item.exportEnabled():
            yield shader_model_input, export_item


def exportUsdShadeLook(usd_export_parameters, usd_material_sources):
    """Exports a Mari Shader as a UsdShade look file.

    Args:
        usd_export_parameters (UsdExportParameters): Container of export parameters
        usd_material_sources (list of UsdMaterialSource): List of source Mari entity containers to export from
    """
    sanitized_shader_names = set()
    for usd_material_source in usd_material_sources:
        for usd_shader_source in usd_material_source.shaderSourceList():
            # Check for duplicate shader names
            sanitized_shader_name = _sanitize(usd_shader_source.sourceShader().name())
            if sanitized_shader_name in sanitized_shader_names:
                raise UsdShadeExportError(
                    "Shader Name Conflict",
                    " ".join((
                        "Conflicting shader name '{0}',".format(sanitized_shader_name),
                        "please ensure that shaders have unique names to avoid conflicts in the exported Look File."
                    ))
                )
            else:
                sanitized_shader_names.add(sanitized_shader_name)

            # Check for unregistered shader types
            shader_model_id = usd_shader_source.shaderModel().id()
            if shader_model_id not in MARI_TO_USD_SHADER_MAPPING or\
                    shader_model_id not in USD_SHADER_EXPORT_FUNCTIONS:
                raise UsdShadeExportError(
                    "No Exporter for Shader Type",
                    "Shader type {0} has no plugin registered for UsdShade export.".format(shader_model_id)
                )

    looks_path = usd_export_parameters.lookfileTargetPath()
    if os.path.exists(looks_path):
        os.remove(looks_path)

    looks_stage = _create_new_stage(looks_path, usd_export_parameters.stageRootPath())
    root_sdf_path = usd_export_parameters.stageSdfRootPath()

    # Pre cache the map from selection group UUID to instance
    selection_group_uuid_to_instance_map = {}
    for selection_group in mari.selection_groups.list():
        selection_group_uuid_to_instance_map[selection_group.uuid()] = selection_group

    for usd_material_source in usd_material_sources:
        # Define shader for material
        _debuglog("Defining material for %s" % usd_material_source.name())
        material_sdf_path = root_sdf_path.AppendChild(_sanitize(usd_material_source.name()))
        material = UsdShade.Material.Define(looks_stage, material_sdf_path)
        for usd_shader_source in usd_material_source.shaderSourceList():
            mari_shader = usd_shader_source.sourceShader()
            shader_model = mari_shader.shaderModel()
            material_shader = UsdShade.Shader.Define(looks_stage, material_sdf_path.AppendChild(_sanitize(mari_shader.name())))
            material_shader.SetShaderId(MARI_TO_USD_SHADER_MAPPING[shader_model.id()])
            material_surface_context, material_terminal_token = USD_MATERIAL_TERMINALS[shader_model.id()]
            if material_surface_context is not None:
                material_output = material.CreateSurfaceOutput(material_surface_context)
            else:
                material_output = material.CreateSurfaceOutput()
            material_output.ConnectToSource(material_shader.ConnectableAPI(), material_terminal_token)

            USD_SHADER_EXPORT_FUNCTIONS[shader_model.id()](
                looks_stage,
                material_shader,
                usd_export_parameters,
                usd_shader_source
            )

        # mesh_location_to_face_count stores the map of mesh_location to the number of faces. The subset creation code later checks
        # whether the selected faces is actually the entier set of faces for the mesh_location using this map.
        # e.g. If the selection set is "0-99" and the mesh_location has 100 faces, then there is no point of creating a subset.
        mesh_location_to_face_count = {}

        mesh_location_to_face_index_range = {}
        for selection_group_uuid in usd_material_source.selectionGroups():
            if not selection_group_uuid in selection_group_uuid_to_instance_map:
                continue

            selection_group = selection_group_uuid_to_instance_map[selection_group_uuid]

            for key, value in selection_group.meshLocationToFaceSelectionIndexRangeListMap().items():
                if key in mesh_location_to_face_index_range:
                    mesh_location_to_face_index_range[key] = mesh_location_to_face_index_range[key] | set(value.indexList())
                else:
                    mesh_location_to_face_index_range[key] = set(value.indexList())

            for geo_version in selection_group.geoVersionList():
                for key, value in geo_version.meshLocationToFaceCountMap().items():
                    if key in mesh_location_to_face_count:
                        _debuglog("Warning: Mesh location is not unique : %s" % key)
                    else:
                        mesh_location_to_face_count[key] = value

        use_selecgion_group_assignment = len(mesh_location_to_face_index_range) > 0

        _debuglog("Assigning locations to material %s" % usd_material_source.name())
        for material_assign_location in usd_material_source.bindingLocations():
            if use_selecgion_group_assignment and not material_assign_location in mesh_location_to_face_index_range:
                continue

            material_assign_sdf_path = Sdf.Path(material_assign_location)
            material_assign_prim = looks_stage.OverridePrim(material_assign_sdf_path)

            bind_target = material_assign_prim

            if use_selecgion_group_assignment:
                faces = list(mesh_location_to_face_index_range[material_assign_location])
                faces.sort()
                if len(faces) == mesh_location_to_face_count[material_assign_location] and faces[0] == 0 and faces[-1] == mesh_location_to_face_count[material_assign_location]-1:
                    # faces contain the full set of faces for the mesh location. There is no need for subset material assignment. e.g faces = [0-10], where the count is 11
                    pass
                else:
                    subset = UsdGeom.Subset.Define(looks_stage, material_assign_prim.GetPath().AppendChild("materialBindSubset"))
                    subset.CreateFamilyNameAttr("materialBind")
                    subset.CreateIndicesAttr(faces)
                    bind_target = subset
            try:
                UsdShade.MaterialBindingAPI(bind_target).Bind(material)
            except Tf.ErrorException:
                _debuglog("Warning: Unable to bind material to %s" % material_assign_prim)

    _debuglog("Saving Lookfile stage to disk: %s" % looks_path)
    looks_stage.GetRootLayer().Save()

    if usd_export_parameters.assemblyTargetFilename():
        # setup the assembly stage
        assembly_path = usd_export_parameters.assemblyTargetPath()
        _debuglog("About to write Assembly file: %s" % assembly_path)
        assembly_dir = os.path.dirname(assembly_path)
        if os.path.exists(assembly_path):
            os.remove(assembly_path)
        assembly_stage = _create_new_stage(assembly_path, usd_export_parameters.stageRootPath())
        assembly_root_prim = assembly_stage.GetDefaultPrim()

        # add the payload asset
        if not usd_export_parameters.payloadSourcePath():
            raise UsdShadeExportError(
                "Missing Payload File",
                "Assembly file requested, however no payload asset filename was specified."
            )

        # add the look file as a reference
        try:
            payload_path_rel = os.path.relpath(usd_export_parameters.payloadSourcePath(), assembly_dir)
        except ValueError:
            payload_path_rel = usd_export_parameters.payloadSourcePath() # ValueError on Windows if drive differs. Cannot be relative in that case.

        payload = Sdf.Payload(payload_path_rel)
        assembly_root_prim.GetPayloads().AddPayload(
            payload,
            position=Usd.ListPositionBackOfAppendList
        )

        # add the look file as a reference
        try:
            looks_path_rel = os.path.relpath(looks_path, assembly_dir)
        except ValueError:
            looks_path_rel = looks_path # ValueError on Windows if drive differs. Cannot be relative in that case.

        assembly_root_prim.GetReferences().AddReference(
            looks_path_rel,
            # looks_path,
            position=Usd.ListPositionBackOfAppendList
        )
        _debuglog("Saving assembly stage to disk: %s" % assembly_path)
        assembly_stage.GetRootLayer().Save()

<<<<<<< HEAD
def payloadDefaultRootName(payload_file_path):
    """Returns the default root name of the given payload file path.

    Args:
        payload_file_path (str): File path of the payload file
    Returns:
        (str): The default root name of the given payload file path.
    """
    if os.path.exists(payload_file_path):
        try:
            payload_stage = Usd.Stage.Open(payload_file_path)
            payload_default_prim = payload_stage.GetDefaultPrim()
            payload_root_name = str(payload_default_prim.GetPath())
            return payload_root_name
        except Exception as e:
            _debuglog("Warning: The Payload file is not a USD file : %s" % str(e))
    return "/root"

if mari.app.isRunning():
    # Register the USD Preview Surface exporter.
    registerRendererExportPlugin(
        "USD Preview Surface",
        "UsdPreviewSurface",
        writeUsdPreviewSurface,
        "surface",
        None
    )
    registerRendererExportPlugin(
        "Arnold Standard Surface",
        "standard_surface",
        writeArnoldStandardSurface,
        "out",
        None
    )
=======
def colorComponentForType(sdf_type):
    if sdf_type in (Sdf.ValueTypeNames.Float, Sdf.ValueTypeNames.Int, Sdf.ValueTypeNames.Bool):
        return "r"

    return "rgb"

def isValueDefault(input_value, default_color):
    if isinstance(input_value, mari.Color):
        if input_value.rgb() != default_color.rgb():
            return False
    elif isinstance(input_value, mari.VectorN):
        input_value_components = input_value.asTuple()
        default_color_components = default_color.rgba()
        for component in range(input_value.size()):
            if input_value_components[component] != default_color_components[component]:
                return False
    elif isinstance(input_value, float):
        if input_value != default_color.r():
            return False
    elif isinstance(input_value, int):
        if input_value != int(default_color.r()):
            return False
    elif isinstance(input_value, bool):
        if input_value != bool(default_color.r()):
            return False
>>>>>>> 28886f73

    return True

def valueAsShaderParameter(input_value, sdf_type):
    if sdf_type == Sdf.ValueTypeNames.Color3f:
        return sdf_type.type.pythonClass(input_value.rgb())
    elif sdf_type == Sdf.ValueTypeNames.Vector3f:
        if isinstance(input_value, mari.Mari.Color):
            return sdf_type.type.pythonClass(input_value.rgb())
        elif isinstance(input_value, mari.Mari.VectorN):
            return sdf_type.type.pythonClass(input_value.asTuple())
    elif sdf_type in (Sdf.ValueTypeNames.Float, Sdf.ValueTypeNames.Int, Sdf.ValueTypeNames.Bool):
        return input_value<|MERGE_RESOLUTION|>--- conflicted
+++ resolved
@@ -918,7 +918,6 @@
         _debuglog("Saving assembly stage to disk: %s" % assembly_path)
         assembly_stage.GetRootLayer().Save()
 
-<<<<<<< HEAD
 def payloadDefaultRootName(payload_file_path):
     """Returns the default root name of the given payload file path.
 
@@ -937,23 +936,6 @@
             _debuglog("Warning: The Payload file is not a USD file : %s" % str(e))
     return "/root"
 
-if mari.app.isRunning():
-    # Register the USD Preview Surface exporter.
-    registerRendererExportPlugin(
-        "USD Preview Surface",
-        "UsdPreviewSurface",
-        writeUsdPreviewSurface,
-        "surface",
-        None
-    )
-    registerRendererExportPlugin(
-        "Arnold Standard Surface",
-        "standard_surface",
-        writeArnoldStandardSurface,
-        "out",
-        None
-    )
-=======
 def colorComponentForType(sdf_type):
     if sdf_type in (Sdf.ValueTypeNames.Float, Sdf.ValueTypeNames.Int, Sdf.ValueTypeNames.Bool):
         return "r"
@@ -979,7 +961,6 @@
     elif isinstance(input_value, bool):
         if input_value != bool(default_color.r()):
             return False
->>>>>>> 28886f73
 
     return True
 
@@ -992,4 +973,4 @@
         elif isinstance(input_value, mari.Mari.VectorN):
             return sdf_type.type.pythonClass(input_value.asTuple())
     elif sdf_type in (Sdf.ValueTypeNames.Float, Sdf.ValueTypeNames.Int, Sdf.ValueTypeNames.Bool):
-        return input_value+        return input_value
